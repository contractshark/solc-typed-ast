import { gte, satisfies } from "semver";
import { ASTNode, ASTNodeConstructor } from "../ast_node";
import {
    DataLocation,
    FunctionKind,
    FunctionStateMutability,
    LiteralKind,
    Mutability,
    StateVariableVisibility
} from "../constants";
import {
    ContractDefinition,
    EnumDefinition,
    EnumValue,
    EventDefinition,
    FunctionDefinition,
    ModifierDefinition,
    StructDefinition,
    VariableDeclaration
} from "../implementation/declaration";
import {
    Assignment,
    BinaryOperation,
    Conditional,
    ElementaryTypeNameExpression,
    Expression,
    FunctionCall,
    FunctionCallOptions,
    Identifier,
    IndexAccess,
    IndexRangeAccess,
    Literal,
    MemberAccess,
    NewExpression,
    TupleExpression,
    UnaryOperation
} from "../implementation/expression";
import {
    IdentifierPath,
    ImportDirective,
    InheritanceSpecifier,
    ModifierInvocation,
    OverrideSpecifier,
    ParameterList,
    PragmaDirective,
    SourceUnit,
    StructuredDocumentation,
    UsingForDirective
} from "../implementation/meta";
import {
    Block,
    Break,
    Continue,
    DoWhileStatement,
    EmitStatement,
    ExpressionStatement,
    ForStatement,
    IfStatement,
    InlineAssembly,
    PlaceholderStatement,
    Return,
    Statement,
    Throw,
    TryCatchClause,
    TryStatement,
    UncheckedBlock,
    VariableDeclarationStatement,
    WhileStatement
} from "../implementation/statement";
import {
    ArrayTypeName,
    ElementaryTypeName,
    FunctionTypeName,
    Mapping,
    UserDefinedTypeName
} from "../implementation/type";
import { SourceFormatter } from "./formatter";
import { ASTNodeWriter, ASTWriter, DescArgs, SrcDesc, YulWriter } from "./writer";
import { DefaultYulWriterMapping } from "./yul_mapping";

<<<<<<< HEAD
function trimRight(desc: SrcDesc): void {
    while (desc.length > 0) {
        const last = desc[desc.length - 1];

        if (typeof last === "string") {
            if (last.match(/^\s*$/)) {
                desc.pop();
                continue;
            }
        } else {
            trimRight(last[1]);
        }

        break;
    }
}

function join<T1, T2>(arr: readonly T1[], join: T2): Array<T1 | T2> {
    const res: Array<T1 | T2> = [];
    for (let i = 0; i < arr.length; i++) {
        res.push(arr[i]);
        if (i != arr.length - 1) {
            res.push(join);
        }
    }

    return res;
}

function flatJoin<T1, T2>(arr: T1[][], join: T2): Array<T1 | T2> {
    const res: Array<T1 | T2> = [];
    for (let i = 0; i < arr.length; i++) {
        res.push(...arr[i]);
        if (i != arr.length - 1) {
            res.push(join);
        }
    }

    return res;
}

function flatten<T>(arr: T[][]): T[] {
    const res: T[] = [];
    for (let i = 0; i < arr.length; i++) {
        res.push(...arr[i]);
    }

    return res;
}

class ElementaryTypeNameWriter extends ASTNodeWriter {
    writeInt(node: ElementaryTypeName, writer: ASTWriter): SrcDesc {
=======
/**
 * Determine if a given unary/binary/conditional expression needs to be surrounded
 * by parenthesis to clarify order of evaluation.
 */
function needsParenthesis(e: Expression): boolean {
    return (
        e.parent instanceof UnaryOperation ||
        e.parent instanceof BinaryOperation ||
        e.parent instanceof Conditional
    );
}

class ElementaryTypeNameWriter implements ASTNodeWriter {
    write(node: ElementaryTypeName, writer: ASTWriter): string {
>>>>>>> d399c1a1
        if (satisfies(writer.targetCompilerVersion, "0.4")) {
            return [node.name];
        }

        if (
            gte(writer.targetCompilerVersion, "0.6.0") &&
            node.name === "address" &&
            node.parent instanceof ElementaryTypeNameExpression
        ) {
            return [node.stateMutability === "payable" ? "payable" : "address"];
        }

        return [node.stateMutability === "payable" ? node.name + " payable" : node.name];
    }
}

class ArrayTypeNameWriter extends ASTNodeWriter {
    writeInt(node: ArrayTypeName, writer: ASTWriter): SrcDesc {
        if (node.vLength) {
            return writer.desc(node.vBaseType, "[", node.vLength, "]");
        }

        return writer.desc(node.vBaseType, "[]");
    }
}

class MappingTypeNameWriter extends ASTNodeWriter {
    writeInt(node: Mapping, writer: ASTWriter): SrcDesc {
        return writer.desc("mapping(", node.vKeyType, " => ", node.vValueType, ")");
    }
}

class UserDefinedTypeNameWriter extends ASTNodeWriter {
    writeInt(node: UserDefinedTypeName, writer: ASTWriter): SrcDesc {
        if (node.path) {
            return writer.desc(node.path);
        }

        if (node.name === undefined) {
            throw new Error(
                "Unable to detect name of user-defined type reference node: " + node.print()
            );
        }

        return [node.name];
    }
}

class IdentifierPathWriter extends ASTNodeWriter {
    writeInt(node: IdentifierPath): SrcDesc {
        return [node.name];
    }
}

class FunctionTypeNameWriter extends ASTNodeWriter {
    writeInt(node: FunctionTypeName, writer: ASTWriter): SrcDesc {
        const elements = ["function ", node.vParameterTypes, ` ${node.visibility}`];

        if (node.stateMutability !== FunctionStateMutability.NonPayable) {
            elements.push(" " + node.stateMutability);
        }

        if (node.vReturnParameterTypes.vParameters.length) {
            elements.push(` returns `, node.vReturnParameterTypes);
        }

        return writer.desc(...elements);
    }
}

class LiteralWriter extends ASTNodeWriter {
    writeInt(node: Literal): SrcDesc {
        if (node.kind === LiteralKind.String) {
            return [
                node.value === null ? 'hex"' + node.hexValue + '"' : JSON.stringify(node.value)
            ];
        }

        if (node.kind === LiteralKind.HexString) {
            return ['hex"' + node.hexValue + '"'];
        }

        if (node.kind === LiteralKind.UnicodeString) {
            return ['unicode"' + node.value + '"'];
        }

        let result = node.value;

        if (node.subdenomination !== undefined) {
            result += " " + node.subdenomination;
        }

        return [result];
    }
}

class IdentifierWriter extends ASTNodeWriter {
    writeInt(node: Identifier): SrcDesc {
        return [node.name];
    }
}

class FunctionCallOptionsWriter extends ASTNodeWriter {
    writeInt(node: FunctionCallOptions, writer: ASTWriter): SrcDesc {
        const elements: DescArgs = [node.vExpression, "{"];

        elements.push(
            ...flatJoin(
                [...node.vOptionsMap.entries()].map(([name, value]) => [name, ": ", value]),
                ", "
            )
        );

        elements.push("}");

        return writer.desc(...elements);
    }
}

class FunctionCallWriter extends ASTNodeWriter {
    writeInt(node: FunctionCall, writer: ASTWriter): SrcDesc {
        const elements: DescArgs = [node.vExpression, "(", ...join(node.vArguments, ", "), ")"];

        return writer.desc(...elements);
    }
}

class MemberAccessWriter extends ASTNodeWriter {
    writeInt(node: MemberAccess, writer: ASTWriter): SrcDesc {
        return writer.desc(node.vExpression, `.${node.memberName}`);
    }
}

class IndexAccessWriter extends ASTNodeWriter {
    writeInt(node: IndexAccess, writer: ASTWriter): SrcDesc {
        return writer.desc(node.vBaseExpression, "[", node.vIndexExpression, "]");
    }
}

class IndexRangeAccessWriter extends ASTNodeWriter {
    writeInt(node: IndexRangeAccess, writer: ASTWriter): SrcDesc {
        return writer.desc(
            node.vBaseExpression,
            "[",
            node.vStartExpression,
            ":",
            node.vEndExpression,
            "]"
        );
    }
}

/**
 * Determine if a given unary/binary/conditional expression needs to be surrounded
 * by parenthesis to clarify order of evaluation.
 *
 * @param e - expression
 */
function needsParenthesis(e: UnaryOperation | BinaryOperation | Conditional): boolean {
    return (
        e.parent instanceof UnaryOperation ||
        e.parent instanceof BinaryOperation ||
        e.parent instanceof Conditional
    );
}

class UnaryOperationWriter extends ASTNodeWriter {
    writeInt(node: UnaryOperation, writer: ASTWriter): SrcDesc {
        if (node.operator === "delete") {
            return writer.desc("delete ", node.vSubExpression);
        }

        const elements: DescArgs = [node.vSubExpression];
        if (node.prefix) {
            elements.unshift(node.operator);
        } else {
            elements.push(node.operator);
        }

        if (needsParenthesis(node)) {
            elements.unshift("(");
            elements.push(")");
        }

        return writer.desc(...elements);
    }
}

class BinaryOperationWriter extends ASTNodeWriter {
    writeInt(node: BinaryOperation, writer: ASTWriter): SrcDesc {
        const elements: DescArgs = [
            node.vLeftExpression,
            ` ${node.operator} `,
            node.vRightExpression
        ];

        if (needsParenthesis(node)) {
            elements.unshift("(");
            elements.push(")");
        }

        return writer.desc(...elements);
    }
}

class ConditionalWriter extends ASTNodeWriter {
    writeInt(node: Conditional, writer: ASTWriter): SrcDesc {
        const elements: DescArgs = [
            node.vCondition,
            " ? ",
            node.vTrueExpression,
            " : ",
            node.vFalseExpression
        ];

        if (needsParenthesis(node)) {
            elements.unshift("(");
            elements.push(")");
        }

<<<<<<< HEAD
        return writer.desc(...elements);
    }
}

class AssignmentWriter extends ASTNodeWriter {
    writeInt(node: Assignment, writer: ASTWriter): SrcDesc {
        return writer.desc(node.vLeftHandSide, ` ${node.operator} `, node.vRightHandSide);
=======
        const result = node.prefix ? operator + sub : sub + operator;

        return needsParenthesis(node) ? "(" + result + ")" : result;
    }
}

class BinaryOperationWriter implements ASTNodeWriter {
    write(node: BinaryOperation, writer: ASTWriter, fragments: Map<ASTNode, string>): string {
        const l = writer.write(node.vLeftExpression, fragments);
        const r = writer.write(node.vRightExpression, fragments);

        const result = l + " " + node.operator + " " + r;

        return needsParenthesis(node) ? "(" + result + ")" : result;
>>>>>>> d399c1a1
    }
}

class ElementaryTypeNameExpressionWriter extends ASTNodeWriter {
    writeInt(node: ElementaryTypeNameExpression, writer: ASTWriter): SrcDesc {
        return writer.desc(node.typeName);
    }
}

<<<<<<< HEAD
class NewExpressionWriter extends ASTNodeWriter {
    writeInt(node: NewExpression, writer: ASTWriter): SrcDesc {
        return writer.desc("new ", node.vTypeName);
=======
        const result = c + " ? " + t + " : " + f;

        return needsParenthesis(node) ? "(" + result + ")" : result;
>>>>>>> d399c1a1
    }
}

class TupleExpressionWriter extends ASTNodeWriter {
    writeInt(node: TupleExpression, writer: ASTWriter): SrcDesc {
        if (node.isInlineArray) {
            return writer.desc("[", ...join(node.vOriginalComponents, ", "), "]");
        }

        return writer.desc("(", ...join(node.vOriginalComponents, ", "), ")");
    }
}

/**
 * For most statements we don't want to include the ";" in the
 * source map range.
 */
abstract class SimpleStatementWriter<T extends Statement> extends ASTNodeWriter {
    write(node: T, writer: ASTWriter): SrcDesc {
        return [[node, this.writeInt(node, writer)], ";"];
    }
}

class ExpressionStatementWriter extends SimpleStatementWriter<ExpressionStatement> {
    writeInt(node: ExpressionStatement, writer: ASTWriter): SrcDesc {
        return writer.desc(node.vExpression);
    }

    /**
     * For ExpressionStatements we want to omit the semicolon when
     * they are a part of vLoopExpression of a for statement.
     */
    write(node: ExpressionStatement, writer: ASTWriter): SrcDesc {
        const stmtDesc: SrcDesc = [[node, this.writeInt(node, writer)]];

        if (!(node.parent instanceof ForStatement && node.parent.vLoopExpression === node)) {
            stmtDesc.push(";");
        }

<<<<<<< HEAD
        return stmtDesc;
    }
}

class VariableDeclarationStatementWriter extends SimpleStatementWriter<VariableDeclarationStatement> {
    writeInt(node: VariableDeclarationStatement, writer: ASTWriter): SrcDesc {
        const elements = this.getDeclarations(node);

        if (node.vInitialValue) {
            elements.push(" = ", node.vInitialValue);
        }

        return writer.desc(...elements);
=======
        return "(" + components.join(", ") + ")";
    }
}

class ExpressionStatementWriter implements ASTNodeWriter {
    write(node: ExpressionStatement, writer: ASTWriter, fragments: Map<ASTNode, string>): string {
        const result = writer.write(node.vExpression, fragments);

        if (
            node.parent instanceof ForStatement &&
            (node.parent.vLoopExpression === node || node.parent.vInitializationExpression === node)
        ) {
            return result;
        }

        return result + ";";
    }
}

class VariableDeclarationStatementWriter implements ASTNodeWriter {
    write(
        node: VariableDeclarationStatement,
        writer: ASTWriter,
        fragments: Map<ASTNode, string>
    ): string {
        const result = this.getCleanStatement(node, writer, fragments);

        if (node.parent instanceof ForStatement && node.parent.vInitializationExpression === node) {
            return result;
        }

        return result + ";";
    }

    private getCleanStatement(
        node: VariableDeclarationStatement,
        writer: ASTWriter,
        fragments: Map<ASTNode, string>
    ): string {
        const declarations = this.getDeclarations(node, writer, fragments);

        if (node.vInitialValue) {
            const value = writer.write(node.vInitialValue, fragments);

            return declarations + " = " + value;
        }

        return declarations;
>>>>>>> d399c1a1
    }

    private getDeclarations(node: VariableDeclarationStatement): DescArgs {
        const assignments = node.assignments;
        const children = node.children;

        if (assignments.length < 2 || assignments.every((id) => id === null)) {
            const declaration = node.vDeclarations[0];

            return declaration.vType === undefined ? ["var ", declaration] : [declaration];
        }

        const declarations: DescArgs = join(
            assignments.map((id) => {
                if (id === null) {
                    return "";
                }

                const declaration = children.find((c) => c.id === id);

                if (!declaration) {
                    throw new Error(
                        `Unable to find assigned declaration ${id} in children of ${node.print()}`
                    );
                }

                return declaration;
            }),
            ", "
        );

        const tuple: DescArgs = ["(", ...declarations, ")"];

        const isUntyped = node.vDeclarations.every(
            (declaration) => declaration.vType === undefined
        );
        if (isUntyped) tuple.unshift("var ");

        return tuple;
    }
}

/**
 * A small hack to handle semicolons in the last statement of compound statements like if and while. Given:
 *
 * if (cond) x++;
 *
 * The last semicolon belongs to the SrcDesc of the true body of the if. This function would move it from that SrcDesc
 * to the end of the top-level SrcDesc of the if statement. This way we can more easily exclude semicolons from the src range of
 * compound statements like ifs.
 *
 * @param desc description
 */
function pushSemicolonsDown(desc: SrcDesc): void {
    if (desc.length === 0) return;

    const last = desc[desc.length - 1];

    if (typeof last === "string") {
        return;
    }

    if (last[1].length === 0) {
        return;
    }

    const lastLast = last[1][last[1].length - 1];

    if (lastLast === ";") {
        last[1].pop();
        desc.push(";");
    }
}

function wrapCompoundStatement(
    node: IfStatement | WhileStatement | ForStatement,
    desc: SrcDesc
): SrcDesc {
    const last = desc[desc.length - 1];
    if (last !== ";") {
        return [[node, desc]];
    }

    return [[node, desc.slice(0, -1)], ";"];
}

/**
 * Compound statemetns don't have their own semicolons. However if a
 * child has a semi-colon, we must make sure to exclude it from our soruce map.
 */
abstract class CompoundStatementWriter<
    T extends IfStatement | ForStatement | WhileStatement
> extends SimpleStatementWriter<T> {
    write(node: T, writer: ASTWriter): SrcDesc {
        const stmtDesc = this.writeInt(node, writer);
        pushSemicolonsDown(stmtDesc);

        return wrapCompoundStatement(node, stmtDesc);
    }
}

<<<<<<< HEAD
class IfStatementWriter extends CompoundStatementWriter<IfStatement> {
    writeInt(node: IfStatement, writer: ASTWriter): SrcDesc {
        if (node.vFalseBody) {
            return writer.desc(
                "if (",
                node.vCondition,
                ") ",
                node.vTrueBody,
                " else ",
                node.vFalseBody
            );
        }
=======
class ForStatementWriter implements ASTNodeWriter {
    write(node: ForStatement, writer: ASTWriter, fragments: Map<ASTNode, string>): string {
        const body = writer.write(node.vBody, fragments);

        const header = [
            node.vInitializationExpression
                ? writer.write(node.vInitializationExpression, fragments)
                : "",
            node.vCondition ? writer.write(node.vCondition, fragments) : "",
            node.vLoopExpression ? writer.write(node.vLoopExpression, fragments) : ""
        ];
>>>>>>> d399c1a1

        return writer.desc("if (", node.vCondition, ") ", node.vTrueBody);
    }
}

class ForStatementWriter extends CompoundStatementWriter<ForStatement> {
    writeInt(node: ForStatement, writer: ASTWriter): SrcDesc {
        return writer.desc(
            "for (",
            node.vInitializationExpression === undefined ? ";" : node.vInitializationExpression,
            node.vCondition,
            "; ",
            node.vLoopExpression,
            ") ",
            node.vBody
        );
    }
}

class WhileStatementWriter extends CompoundStatementWriter<WhileStatement> {
    writeInt(node: WhileStatement, writer: ASTWriter): SrcDesc {
        return writer.desc("while (", node.vCondition, ") ", node.vBody);
    }
}

class DoWhileStatementWriter extends SimpleStatementWriter<DoWhileStatement> {
    writeInt(node: DoWhileStatement, writer: ASTWriter): SrcDesc {
        return writer.desc("do ", node.vBody, " while(", node.vCondition, ")");
    }
}

class ReturnWriter extends SimpleStatementWriter<Return> {
    writeInt(node: Return, writer: ASTWriter): SrcDesc {
        return writer.desc("return ", node.vExpression);
    }
}

class BreakWriter extends SimpleStatementWriter<Break> {
    writeInt(): SrcDesc {
        return ["break"];
    }
}

class ContinueWriter extends SimpleStatementWriter<Continue> {
    writeInt(): SrcDesc {
        return ["continue"];
    }
}

class ThrowWriter extends SimpleStatementWriter<Throw> {
    writeInt(): SrcDesc {
        return ["throw"];
    }
}

class EmitStatementWriter extends SimpleStatementWriter<EmitStatement> {
    writeInt(node: EmitStatement, writer: ASTWriter): SrcDesc {
        return writer.desc("emit ", node.vEventCall);
    }
}

class PlaceholderStatementWriter extends SimpleStatementWriter<PlaceholderStatement> {
    writeInt(): SrcDesc {
        return ["_"];
    }
}

class InlineAssemblyWriter extends ASTNodeWriter {
    writeInt(node: InlineAssembly, writer: ASTWriter): SrcDesc {
        let yul: string | undefined;

        if (node.operations !== undefined) {
            yul = node.operations;
        }

        if (node.yul !== undefined) {
            const yulWriter = new YulWriter(DefaultYulWriterMapping, writer.formatter);

            yul = yulWriter.write(node.yul);
        }

        if (yul === undefined) {
            throw new Error("Unable to detect Yul data in inline assembly node: " + node.print());
        }

        return ["assembly " + yul];
    }
}

class TryCatchClauseWriter extends ASTNodeWriter {
    writeInt(node: TryCatchClause, writer: ASTWriter): SrcDesc {
        // Success clause (always the first child of the try-catch after the call)
        if (node.previousSibling instanceof FunctionCall) {
            if (node.vParameters === undefined || node.vParameters.vParameters.length === 0) {
                return writer.desc(node.vBlock);
            }

            return writer.desc("returns ", node.vParameters, " ", node.vBlock);
        }

        // Error clause
        return writer.desc("catch ", node.errorName, node.vParameters, " ", node.vBlock);
    }
}

class TryStatementWriter extends ASTNodeWriter {
    writeInt(node: TryStatement, writer: ASTWriter): SrcDesc {
        return writer.desc("try ", node.vExternalCall, " ", ...node.vClauses);
    }
}

class StructuredDocumentationWriter extends ASTNodeWriter {
    static render(text: string, formatter: SourceFormatter): string {
        const indent = formatter.renderIndent();
        const prefix = "/// ";

        const documentation = text.replace(/\n/g, (sub) => sub + indent + prefix);

        return prefix + documentation + "\n" + indent;
    }

    writeInt(node: StructuredDocumentation, writer: ASTWriter): SrcDesc {
        return [StructuredDocumentationWriter.render(node.text, writer.formatter)];
    }
}

abstract class DocumentedNodeWriter<
    T extends
        | ContractDefinition
        | VariableDeclaration
        | FunctionDefinition
        | ModifierDefinition
        | EventDefinition
> extends ASTNodeWriter {
    write(node: T, writer: ASTWriter): SrcDesc {
        const nodeDesc: SrcDesc = [[node, this.writeInt(node, writer)]];

        if (node.documentation) {
            if (node.documentation instanceof StructuredDocumentation) {
                nodeDesc.unshift(...writer.desc(node.documentation));
            } else {
                nodeDesc.unshift(
                    StructuredDocumentationWriter.render(node.documentation, writer.formatter)
                );
            }
        }

        return nodeDesc;
    }
}

class VariableDeclarationWriter extends DocumentedNodeWriter<VariableDeclaration> {
    writeInt(node: VariableDeclaration, writer: ASTWriter): SrcDesc {
        if (node.vScope instanceof SourceUnit) {
            return this.getUnitConstant(node, writer);
        }

        return node.stateVariable
            ? this.getStateVariable(node, writer)
            : this.getLocalVariable(node, writer);
    }

    private getUnitConstant(node: VariableDeclaration, writer: ASTWriter): SrcDesc {
        if (!(node.vType && node.vValue && node.mutability === Mutability.Constant)) {
            throw new Error("Malformed unit-level constant variable: " + node.print());
        }

        return writer.desc(node.vType, " ", node.mutability, " ", node.name, " = ", node.vValue);
    }

    private getStateVariable(node: VariableDeclaration, writer: ASTWriter): SrcDesc {
        if (!node.vType) {
            throw new Error("Unexpected untyped state variable: " + node.print());
        }

        const elements: DescArgs = [node.vType];

        if (node.visibility !== StateVariableVisibility.Default) {
            elements.push(" ", node.visibility);
        }

        if (node.mutability !== Mutability.Mutable) {
            elements.push(" ", node.mutability);
        }

        if (node.vOverrideSpecifier) {
            elements.push(" ", node.vOverrideSpecifier);
        }

        elements.push(" ", node.name);

        if (node.vValue) {
            elements.push(" = ", node.vValue);
        }

        return writer.desc(...elements);
    }

    private getLocalVariable(node: VariableDeclaration, writer: ASTWriter): SrcDesc {
        const elements: DescArgs = [];

        if (node.vType) {
            elements.push(node.vType);
        }

        if (node.storageLocation !== DataLocation.Default) {
            elements.push(node.storageLocation);
        }

        if (node.indexed) {
            elements.push("indexed");
        }

        if (node.name !== "") {
            elements.push(node.name);
        }

        return writer.desc(...join(elements, " "));
    }
}

class ParameterListWriter extends ASTNodeWriter {
    writeInt(node: ParameterList, writer: ASTWriter): SrcDesc {
        return [
            "(",
            ...flatJoin<string | [ASTNode, any[]], string>(
                node.vParameters.map((vDecl) => writer.desc(vDecl)),
                ", "
            ),
            ")"
        ];
    }
}

class BlockWriter extends ASTNodeWriter {
    writeInt(node: Block, writer: ASTWriter): SrcDesc {
        if (node.children.length === 0) {
            return ["{}"];
        }

        const formatter = writer.formatter;
        const wrap = formatter.renderWrap();
        const oldIndent = formatter.renderIndent();

        formatter.increaseNesting();

        const res: SrcDesc = [
            "{",
            wrap,
            ...flatJoin(
                node.children.map<SrcDesc>((stmt) => [
                    formatter.renderIndent(),
                    ...writer.desc(stmt)
                ]),
                wrap
            ),
            wrap,
            oldIndent,
            "}"
        ];

        formatter.decreaseNesting();

        return res;
    }
}

class UncheckedBlockWriter extends ASTNodeWriter {
    writeInt(node: UncheckedBlock, writer: ASTWriter): SrcDesc {
        if (node.children.length === 0) {
            return ["unchecked {}"];
        }

        const formatter = writer.formatter;
        const wrap = formatter.renderWrap();
        const oldIndent = formatter.renderIndent();

        formatter.increaseNesting();

        const res: SrcDesc = [
            "unchecked {",
            wrap,
            ...flatJoin(
                node.children.map<SrcDesc>((stmt) => [
                    formatter.renderIndent(),
                    ...writer.desc(stmt)
                ]),
                wrap
            ),
            wrap,
            oldIndent,
            "}"
        ];

        formatter.decreaseNesting();

        return res;
    }
}

class EventDefinitionWriter extends DocumentedNodeWriter<EventDefinition> {
    writeInt(node: EventDefinition, writer: ASTWriter): SrcDesc {
        return writer.desc(
            "event ",
            node.name,
            node.vParameters,
            node.anonymous ? " anonymous" : "",
            ";"
        );
    }
}

class StructDefinitionWriter extends ASTNodeWriter {
    writeInt(node: StructDefinition, writer: ASTWriter): SrcDesc {
        return ["struct ", node.name, " ", ...this.getBody(node, writer)];
    }

    private getBody(node: StructDefinition, writer: ASTWriter): SrcDesc {
        if (node.vMembers.length === 0) {
            return ["{}"];
        }

        const formatter = writer.formatter;
        const wrap = formatter.renderWrap();
        const currentIndent = formatter.renderIndent();

        formatter.increaseNesting();

        const nestedIndent = formatter.renderIndent();

        formatter.decreaseNesting();

        return [
            "{",
            wrap,
            ...flatJoin(
                node.vMembers.map((vDecl) => [nestedIndent, ...writer.desc(vDecl), ";"]),
                wrap
            ),
            wrap,
            currentIndent,
            "}"
        ];
    }
}

class ModifierDefinitionWriter extends DocumentedNodeWriter<ModifierDefinition> {
    writeInt(node: ModifierDefinition, writer: ASTWriter): SrcDesc {
        const args: DescArgs = [node.documentation, "modifier ", node.name, " ", node.vParameters];

        if (gte(writer.targetCompilerVersion, "0.6.0")) {
            if (node.virtual) {
                args.push(" virtual");
            }

            if (node.vOverrideSpecifier) {
                args.push(" ", node.vOverrideSpecifier);
            }
        }

        if (node.vBody) {
            args.push(" ", node.vBody);
        } else {
            args.push(";");
        }
        return writer.desc(...args);
    }
}

class ModifierInvocationWriter extends ASTNodeWriter {
    writeInt(node: ModifierInvocation, writer: ASTWriter): SrcDesc {
        return writer.desc(node.vModifierName, "(", ...join(node.vArguments, ","), ")");
    }
}

class OverrideSpecifierWriter extends ASTNodeWriter {
    writeInt(node: OverrideSpecifier, writer: ASTWriter): SrcDesc {
        if (node.vOverrides.length) {
            return writer.desc("override", "(", ...join(node.vOverrides, ", "), ")");
        }

        return ["override"];
    }
}

class FunctionDefinitionWriter extends DocumentedNodeWriter<FunctionDefinition> {
    writeInt(node: FunctionDefinition, writer: ASTWriter): SrcDesc {
        const args = this.getHeader(node, writer);

        if (!node.vBody) {
            return writer.desc(...args, ";");
        }

        const res = writer.desc(...args);
        res.push(" ", ...writer.desc(node.vBody));

        return res;
    }

    private getHeader(node: FunctionDefinition, writer: ASTWriter): DescArgs {
        const isGte06 = gte(writer.targetCompilerVersion, "0.6.0");
        const isGte07 = gte(writer.targetCompilerVersion, "0.7.0");

        const isFileLevel = node.kind === FunctionKind.Free;

        let name: string;

        if (isGte06) {
            name =
                node.kind === FunctionKind.Function || isFileLevel
                    ? `function ${node.name}`
                    : node.kind;
        } else {
            name = node.isConstructor && node.name === "" ? "constructor" : `function ${node.name}`;
        }

        const result: DescArgs = [name, node.vParameters];

        if (isGte06) {
            if (node.virtual) {
                result.push(" virtual");
            }

            if (node.vOverrideSpecifier) {
                result.push(" ", node.vOverrideSpecifier);
            }
        }

        if (!((isGte07 && node.isConstructor) || isFileLevel)) {
            result.push(" ", node.visibility);
        }

        if (node.stateMutability !== FunctionStateMutability.NonPayable) {
            result.push(" ", node.stateMutability);
        }

        if (node.vModifiers.length) {
            result.push(" ", ...join(node.vModifiers, " "));
        }

        if (node.vReturnParameters.vParameters.length) {
            result.push(" returns ", node.vReturnParameters);
        }

        return result;
    }
}

class UsingForDirectiveWriter extends ASTNodeWriter {
    writeInt(node: UsingForDirective, writer: ASTWriter): SrcDesc {
        return writer.desc(
            "using ",
            node.vLibraryName,
            " for ",
            node.vTypeName ? node.vTypeName : "*",
            ";"
        );
    }
}

class EnumValueWriter extends ASTNodeWriter {
    writeInt(node: EnumValue): SrcDesc {
        return [node.name];
    }
}

class EnumDefinitionWriter extends ASTNodeWriter {
    writeInt(node: EnumDefinition, writer: ASTWriter): SrcDesc {
        return writer.desc("enum ", node.name, " ", "{ ", ...join(node.vMembers, ", "), " }");
    }
}

class InheritanceSpecifierWriter extends ASTNodeWriter {
    writeInt(node: InheritanceSpecifier, writer: ASTWriter): SrcDesc {
        const args: DescArgs = [node.vBaseType];

        if (node.vArguments.length) {
            args.push("(", ...join(node.vArguments, ", "), ")");
        }

        return writer.desc(...args);
    }
}

class ContractDefinitionWriter extends DocumentedNodeWriter<ContractDefinition> {
    writeInt(node: ContractDefinition, writer: ASTWriter): SrcDesc {
        const headerArgs = this.getHeader(node, writer);
        const headerDesc = writer.desc(...headerArgs);

        const bodyDesc = this.getBody(node, writer);

        const res: SrcDesc = [...headerDesc, " ", ...bodyDesc];
        trimRight(res);
        return res;
    }

    private getHeader(node: ContractDefinition, writer: ASTWriter): DescArgs {
        const result: DescArgs = [];

        if (gte(writer.targetCompilerVersion, "0.6.0") && node.abstract) {
            result.push("abstract ");
        }

        result.push(node.kind, " ", node.name);

        if (node.vInheritanceSpecifiers.length) {
            result.push(` is `, ...join(node.vInheritanceSpecifiers, ", "));
        }

        return result;
    }

    private getBody(node: ContractDefinition, writer: ASTWriter): SrcDesc {
        const formatter = writer.formatter;

        const wrap = formatter.renderWrap();

        const writeFn = (n: ASTNode): DescArgs => [formatter.renderIndent(), n];
        const writeLineFn = (n: ASTNode): DescArgs => [formatter.renderIndent(), n, wrap];
        const result: DescArgs = [];
        const oldIndent = formatter.renderIndent();

        formatter.increaseNesting();

        if (node.vUsingForDirectives.length) {
            result.push(...flatten(node.vUsingForDirectives.map(writeLineFn)), wrap);
        }

        if (node.vEnums.length) {
            result.push(...flatJoin(node.vEnums.map(writeLineFn), wrap), wrap);
        }

        if (node.vEvents.length) {
            result.push(...flatJoin(node.vEvents.map(writeLineFn), wrap), wrap);
        }

        if (node.vStructs.length) {
            result.push(...flatJoin(node.vStructs.map(writeLineFn), wrap), wrap);
        }

        if (node.vStateVariables.length) {
            result.push(
                ...flatten(node.vStateVariables.map((n) => [...writeFn(n), ";", wrap])),
                wrap
            );
        }

        if (node.vModifiers.length) {
            result.push(...flatJoin(node.vModifiers.map(writeLineFn), wrap));
        }

        if (node.vFunctions.length) {
            result.push(...flatJoin(node.vFunctions.map(writeLineFn), wrap));
        }

        if (result.length) {
            const bodyDesc = writer.desc(...result);
            trimRight(bodyDesc);
            formatter.decreaseNesting();
            return ["{", wrap, ...bodyDesc, wrap, oldIndent, "}"];
        }

        formatter.decreaseNesting();
        return ["{}"];
    }
}

class ImportDirectiveWriter extends ASTNodeWriter {
    writeInt(node: ImportDirective): SrcDesc {
        if (node.unitAlias) {
            return [`import "${node.file}" as ${node.unitAlias};`];
        }

        if (node.vSymbolAliases.length) {
            const entries: string[] = [];

            for (const [origin, alias] of node.vSymbolAliases) {
                const symbol = origin instanceof ImportDirective ? origin.unitAlias : origin.name;

                entries.push(alias !== undefined ? symbol + " as " + alias : symbol);
            }

            return [`import { ${entries.join(", ")} } from "${node.file}";`];
        }

        return [`import "${node.file}";`];
    }
}

class PragmaDirectiveWriter extends ASTNodeWriter {
    writeInt(node: PragmaDirective): SrcDesc {
        return [`pragma ${node.vIdentifier} ${node.vValue};`];
    }
}

class SourceUnitWriter extends ASTNodeWriter {
    writeInt(node: SourceUnit, writer: ASTWriter): SrcDesc {
        const wrap = writer.formatter.renderWrap();

        const writeFn = (n: ASTNode): SrcDesc => writer.desc(n);
        const writeLineFn = (n: ASTNode): SrcDesc => writer.desc(n, wrap);

        const result: SrcDesc = [];

        if (node.vPragmaDirectives.length > 0) {
            result.push(...flatten(node.vPragmaDirectives.map(writeLineFn)), wrap);
        }

        if (node.vImportDirectives.length > 0) {
            result.push(...flatten(node.vImportDirectives.map(writeLineFn)));
        }

        const typeDefs = node.vEnums.concat(node.vStructs);
        if (typeDefs.length > 0) {
            result.push(...flatJoin(typeDefs.map(writeLineFn), wrap), wrap);
        }

        if (node.vVariables.length > 0) {
            result.push(...flatten(node.vVariables.map((n) => [...writeFn(n), ";", wrap])), wrap);
        }

        const otherDefs = (node.vFunctions as readonly ASTNode[]).concat(node.vContracts);

        if (otherDefs.length > 0) {
            result.push(...flatJoin(otherDefs.map(writeLineFn), wrap));
        }

        trimRight(result);
        return result;
    }
}

export const DefaultASTWriterMapping = new Map<ASTNodeConstructor<ASTNode>, ASTNodeWriter>([
    [ElementaryTypeName, new ElementaryTypeNameWriter()],
    [ArrayTypeName, new ArrayTypeNameWriter()],
    [Mapping, new MappingTypeNameWriter()],
    [UserDefinedTypeName, new UserDefinedTypeNameWriter()],
    [FunctionTypeName, new FunctionTypeNameWriter()],
    [Literal, new LiteralWriter()],
    [Identifier, new IdentifierWriter()],
    [IdentifierPath, new IdentifierPathWriter()],
    [FunctionCallOptions, new FunctionCallOptionsWriter()],
    [FunctionCall, new FunctionCallWriter()],
    [MemberAccess, new MemberAccessWriter()],
    [IndexAccess, new IndexAccessWriter()],
    [IndexRangeAccess, new IndexRangeAccessWriter()],
    [UnaryOperation, new UnaryOperationWriter()],
    [BinaryOperation, new BinaryOperationWriter()],
    [Conditional, new ConditionalWriter()],
    [ElementaryTypeNameExpression, new ElementaryTypeNameExpressionWriter()],
    [NewExpression, new NewExpressionWriter()],
    [TupleExpression, new TupleExpressionWriter()],
    [ExpressionStatement, new ExpressionStatementWriter()],
    [Assignment, new AssignmentWriter()],
    [VariableDeclaration, new VariableDeclarationWriter()],
    [Block, new BlockWriter()],
    [UncheckedBlock, new UncheckedBlockWriter()],
    [VariableDeclarationStatement, new VariableDeclarationStatementWriter()],
    [IfStatement, new IfStatementWriter()],
    [ForStatement, new ForStatementWriter()],
    [WhileStatement, new WhileStatementWriter()],
    [DoWhileStatement, new DoWhileStatementWriter()],
    [Return, new ReturnWriter()],
    [EmitStatement, new EmitStatementWriter()],
    [PlaceholderStatement, new PlaceholderStatementWriter()],
    [InlineAssembly, new InlineAssemblyWriter()],
    [TryCatchClause, new TryCatchClauseWriter()],
    [TryStatement, new TryStatementWriter()],
    [Break, new BreakWriter()],
    [Continue, new ContinueWriter()],
    [Throw, new ThrowWriter()],
    [ParameterList, new ParameterListWriter()],
    [ModifierInvocation, new ModifierInvocationWriter()],
    [OverrideSpecifier, new OverrideSpecifierWriter()],
    [FunctionDefinition, new FunctionDefinitionWriter()],
    [ModifierDefinition, new ModifierDefinitionWriter()],
    [EventDefinition, new EventDefinitionWriter()],
    [StructDefinition, new StructDefinitionWriter()],
    [EnumValue, new EnumValueWriter()],
    [EnumDefinition, new EnumDefinitionWriter()],
    [UsingForDirective, new UsingForDirectiveWriter()],
    [InheritanceSpecifier, new InheritanceSpecifierWriter()],
    [ContractDefinition, new ContractDefinitionWriter()],
    [StructuredDocumentation, new StructuredDocumentationWriter()],
    [ImportDirective, new ImportDirectiveWriter()],
    [PragmaDirective, new PragmaDirectiveWriter()],
    [SourceUnit, new SourceUnitWriter()]
]);<|MERGE_RESOLUTION|>--- conflicted
+++ resolved
@@ -23,7 +23,6 @@
     BinaryOperation,
     Conditional,
     ElementaryTypeNameExpression,
-    Expression,
     FunctionCall,
     FunctionCallOptions,
     Identifier,
@@ -78,7 +77,6 @@
 import { ASTNodeWriter, ASTWriter, DescArgs, SrcDesc, YulWriter } from "./writer";
 import { DefaultYulWriterMapping } from "./yul_mapping";
 
-<<<<<<< HEAD
 function trimRight(desc: SrcDesc): void {
     while (desc.length > 0) {
         const last = desc[desc.length - 1];
@@ -131,22 +129,6 @@
 
 class ElementaryTypeNameWriter extends ASTNodeWriter {
     writeInt(node: ElementaryTypeName, writer: ASTWriter): SrcDesc {
-=======
-/**
- * Determine if a given unary/binary/conditional expression needs to be surrounded
- * by parenthesis to clarify order of evaluation.
- */
-function needsParenthesis(e: Expression): boolean {
-    return (
-        e.parent instanceof UnaryOperation ||
-        e.parent instanceof BinaryOperation ||
-        e.parent instanceof Conditional
-    );
-}
-
-class ElementaryTypeNameWriter implements ASTNodeWriter {
-    write(node: ElementaryTypeName, writer: ASTWriter): string {
->>>>>>> d399c1a1
         if (satisfies(writer.targetCompilerVersion, "0.4")) {
             return [node.name];
         }
@@ -203,7 +185,7 @@
 
 class FunctionTypeNameWriter extends ASTNodeWriter {
     writeInt(node: FunctionTypeName, writer: ASTWriter): SrcDesc {
-        const elements = ["function ", node.vParameterTypes, ` ${node.visibility}`];
+        const elements = ["function", node.vParameterTypes, ` ${node.visibility}`];
 
         if (node.stateMutability !== FunctionStateMutability.NonPayable) {
             elements.push(" " + node.stateMutability);
@@ -367,7 +349,6 @@
             elements.push(")");
         }
 
-<<<<<<< HEAD
         return writer.desc(...elements);
     }
 }
@@ -375,22 +356,6 @@
 class AssignmentWriter extends ASTNodeWriter {
     writeInt(node: Assignment, writer: ASTWriter): SrcDesc {
         return writer.desc(node.vLeftHandSide, ` ${node.operator} `, node.vRightHandSide);
-=======
-        const result = node.prefix ? operator + sub : sub + operator;
-
-        return needsParenthesis(node) ? "(" + result + ")" : result;
-    }
-}
-
-class BinaryOperationWriter implements ASTNodeWriter {
-    write(node: BinaryOperation, writer: ASTWriter, fragments: Map<ASTNode, string>): string {
-        const l = writer.write(node.vLeftExpression, fragments);
-        const r = writer.write(node.vRightExpression, fragments);
-
-        const result = l + " " + node.operator + " " + r;
-
-        return needsParenthesis(node) ? "(" + result + ")" : result;
->>>>>>> d399c1a1
     }
 }
 
@@ -400,15 +365,9 @@
     }
 }
 
-<<<<<<< HEAD
 class NewExpressionWriter extends ASTNodeWriter {
     writeInt(node: NewExpression, writer: ASTWriter): SrcDesc {
         return writer.desc("new ", node.vTypeName);
-=======
-        const result = c + " ? " + t + " : " + f;
-
-        return needsParenthesis(node) ? "(" + result + ")" : result;
->>>>>>> d399c1a1
     }
 }
 
@@ -448,7 +407,6 @@
             stmtDesc.push(";");
         }
 
-<<<<<<< HEAD
         return stmtDesc;
     }
 }
@@ -462,56 +420,6 @@
         }
 
         return writer.desc(...elements);
-=======
-        return "(" + components.join(", ") + ")";
-    }
-}
-
-class ExpressionStatementWriter implements ASTNodeWriter {
-    write(node: ExpressionStatement, writer: ASTWriter, fragments: Map<ASTNode, string>): string {
-        const result = writer.write(node.vExpression, fragments);
-
-        if (
-            node.parent instanceof ForStatement &&
-            (node.parent.vLoopExpression === node || node.parent.vInitializationExpression === node)
-        ) {
-            return result;
-        }
-
-        return result + ";";
-    }
-}
-
-class VariableDeclarationStatementWriter implements ASTNodeWriter {
-    write(
-        node: VariableDeclarationStatement,
-        writer: ASTWriter,
-        fragments: Map<ASTNode, string>
-    ): string {
-        const result = this.getCleanStatement(node, writer, fragments);
-
-        if (node.parent instanceof ForStatement && node.parent.vInitializationExpression === node) {
-            return result;
-        }
-
-        return result + ";";
-    }
-
-    private getCleanStatement(
-        node: VariableDeclarationStatement,
-        writer: ASTWriter,
-        fragments: Map<ASTNode, string>
-    ): string {
-        const declarations = this.getDeclarations(node, writer, fragments);
-
-        if (node.vInitialValue) {
-            const value = writer.write(node.vInitialValue, fragments);
-
-            return declarations + " = " + value;
-        }
-
-        return declarations;
->>>>>>> d399c1a1
     }
 
     private getDeclarations(node: VariableDeclarationStatement): DescArgs {
@@ -613,7 +521,6 @@
     }
 }
 
-<<<<<<< HEAD
 class IfStatementWriter extends CompoundStatementWriter<IfStatement> {
     writeInt(node: IfStatement, writer: ASTWriter): SrcDesc {
         if (node.vFalseBody) {
@@ -626,19 +533,6 @@
                 node.vFalseBody
             );
         }
-=======
-class ForStatementWriter implements ASTNodeWriter {
-    write(node: ForStatement, writer: ASTWriter, fragments: Map<ASTNode, string>): string {
-        const body = writer.write(node.vBody, fragments);
-
-        const header = [
-            node.vInitializationExpression
-                ? writer.write(node.vInitializationExpression, fragments)
-                : "",
-            node.vCondition ? writer.write(node.vCondition, fragments) : "",
-            node.vLoopExpression ? writer.write(node.vLoopExpression, fragments) : ""
-        ];
->>>>>>> d399c1a1
 
         return writer.desc("if (", node.vCondition, ") ", node.vTrueBody);
     }
@@ -648,7 +542,9 @@
     writeInt(node: ForStatement, writer: ASTWriter): SrcDesc {
         return writer.desc(
             "for (",
-            node.vInitializationExpression === undefined ? ";" : node.vInitializationExpression,
+            ...(node.vInitializationExpression === undefined
+                ? ["; "]
+                : [node.vInitializationExpression, " "]),
             node.vCondition,
             "; ",
             node.vLoopExpression,
@@ -672,7 +568,11 @@
 
 class ReturnWriter extends SimpleStatementWriter<Return> {
     writeInt(node: Return, writer: ASTWriter): SrcDesc {
-        return writer.desc("return ", node.vExpression);
+        if (node.vExpression) {
+            return writer.desc("return ", node.vExpression);
+        } else {
+            return ["return"];
+        }
     }
 }
 
@@ -740,7 +640,7 @@
         }
 
         // Error clause
-        return writer.desc("catch ", node.errorName, node.vParameters, " ", node.vBlock);
+        return writer.desc(" catch ", node.errorName, node.vParameters, " ", node.vBlock);
     }
 }
 
@@ -987,7 +887,7 @@
 
 class ModifierDefinitionWriter extends DocumentedNodeWriter<ModifierDefinition> {
     writeInt(node: ModifierDefinition, writer: ASTWriter): SrcDesc {
-        const args: DescArgs = [node.documentation, "modifier ", node.name, " ", node.vParameters];
+        const args: DescArgs = ["modifier ", node.name, node.vParameters];
 
         if (gte(writer.targetCompilerVersion, "0.6.0")) {
             if (node.virtual) {
@@ -1187,7 +1087,7 @@
         }
 
         if (node.vModifiers.length) {
-            result.push(...flatJoin(node.vModifiers.map(writeLineFn), wrap));
+            result.push(...flatJoin(node.vModifiers.map(writeLineFn), wrap), wrap);
         }
 
         if (node.vFunctions.length) {
@@ -1248,7 +1148,7 @@
         }
 
         if (node.vImportDirectives.length > 0) {
-            result.push(...flatten(node.vImportDirectives.map(writeLineFn)));
+            result.push(...flatten(node.vImportDirectives.map(writeLineFn)), wrap);
         }
 
         const typeDefs = node.vEnums.concat(node.vStructs);
